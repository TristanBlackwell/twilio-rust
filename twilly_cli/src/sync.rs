mod documents;
mod listitems;
mod lists;
mod mapitems;
mod maps;

use std::process;

use inquire::{Confirm, Select, Text};
use strum::IntoEnumIterator;
use strum_macros::{Display, EnumIter, EnumString};
use twilly::{sync::services::CreateOrUpdateParams, Client};
use twilly_cli::{get_action_choice_from_user, prompt_user, prompt_user_selection, ActionChoice};

#[derive(Debug, Clone, Display, EnumIter, EnumString)]
pub enum Action {
    #[strum(to_string = "Documents")]
    Document,
    #[strum(to_string = "Maps")]
    Map,
    #[strum(to_string = "Lists")]
    List,
    #[strum(to_string = "List Details")]
    ListDetails,
    Delete,
    Back,
    Exit,
}

pub async fn choose_sync_resource(twilio: &Client) {
    let mut sync_services = twilio
        .sync()
        .services()
        .list()
        .await
        .unwrap_or_else(|error| panic!("{}", error));

    if sync_services.len() == 0 {
        println!("No Sync Services found.");
        return;
    }

    println!("Found {} Sync Services.", sync_services.len());

    let mut selected_sync_service_index: Option<usize> = None;
    loop {
        let selected_sync_service = if let Some(index) = selected_sync_service_index {
            &mut sync_services[index]
        } else {
            let mut existing_services = sync_services
                .iter()
                .map(|service| match &service.unique_name {
                    Some(unique_name) => format!("({}) {}", service.sid, unique_name),
                    None => match &service.friendly_name {
                        Some(friendly_name) => format!("({}) {}", service.sid, friendly_name),
                        None => format!("{}", service.sid),
                    },
                })
                .collect::<Vec<String>>();
            existing_services.push("Create Sync Service".into());
            if let Some(action_choice) =
                get_action_choice_from_user(existing_services, "Choose a Sync Service: ")
            {
                match action_choice {
                    ActionChoice::Back => {
                        break;
                    }
                    ActionChoice::Exit => process::exit(0),
                    ActionChoice::Other(choice) => {
                        if choice == "Create Sync Service" {
                            let friendly_name_prompt =
                                Text::new("Enter a friendly name (empty for default):");

                            if let Some(friendly_name) = prompt_user(friendly_name_prompt) {
                                let acl_confirmation_prompt =
                                    Confirm::new("Would you like to enable ACL?")
                                        .with_placeholder("Y")
                                        .with_default(true);

                                if let Some(acl_confirmation) = prompt_user(acl_confirmation_prompt)
                                {
                                    let sync_service = twilio
                                        .sync()
                                        .services()
                                        .create(CreateOrUpdateParams {
                                            friendly_name: Some(friendly_name),
                                            acl_enabled: Some(acl_confirmation),
                                            reachability_debouncing_enabled: None,
                                            reachability_debouncing_window: None,
                                            reachability_webhooks_enabled: None,
                                            webhooks_from_rest_enabled: None,
                                            webhook_url: None,
                                        })
                                        .await
                                        .unwrap_or_else(|error| panic!("{}", error));
                                    sync_services.push(sync_service);
                                    selected_sync_service_index = Some(sync_services.len() - 1);
                                    &mut sync_services[selected_sync_service_index.unwrap()]
                                } else {
                                    break;
                                }
                            } else {
                                break;
                            }
                        } else {
                            let sync_service_position = sync_services
                                .iter()
                                .position(|sync_service| sync_service.sid == choice[1..35])
                                .expect(
                                    "Could not find Sync Service in existing Sync Service list",
                                );

                            selected_sync_service_index = Some(sync_service_position);
                            &mut sync_services[sync_service_position]
                        }
                    }
                }
            } else {
                break;
            }
        };

        let options: Vec<Action> = Action::iter().collect();
        let resource_selection_prompt = Select::new("Select an action:", options.clone());
        if let Some(resource) = prompt_user_selection(resource_selection_prompt) {
            match resource {
                Action::Document => {
                    documents::choose_document_action(&twilio, selected_sync_service).await;
                }
                Action::Map => maps::choose_map_action(&twilio, selected_sync_service).await,
                Action::List => lists::choose_list_action(&twilio, selected_sync_service).await,
                Action::ListDetails => {
                    println!("{:#?}", selected_sync_service);
                    println!();
                }
                Action::Delete => {
<<<<<<< HEAD
                    let confirm_prompt = Confirm::new(
                        "Are you sure you wish to delete the Sync Service? (Yes / No)",
                    );
=======
                    let confirm_prompt =
                        Confirm::new("Are you sure to wish to delete the Sync Service?")
                            .with_placeholder("N")
                            .with_default(false);
>>>>>>> 2d9bf95b
                    let confirmation = prompt_user(confirm_prompt);
                    if confirmation.is_some() && confirmation.unwrap() == true {
                        println!("Deleting Sync Service...");
                        twilio
                            .sync()
                            .service(&selected_sync_service.sid)
                            .delete()
                            .await
                            .unwrap_or_else(|error| panic!("{}", error));
                        sync_services.remove(
                            selected_sync_service_index.expect(
                                "Could not find Sync Service in existing Sync Services list",
                            ),
                        );
                        println!("Sync Service deleted.");
                        println!();
                        break;
                    }
                }
                Action::Back => {
                    break;
                }
                Action::Exit => process::exit(0),
            }
        }
    }
}<|MERGE_RESOLUTION|>--- conflicted
+++ resolved
@@ -134,16 +134,11 @@
                     println!();
                 }
                 Action::Delete => {
-<<<<<<< HEAD
                     let confirm_prompt = Confirm::new(
                         "Are you sure you wish to delete the Sync Service? (Yes / No)",
-                    );
-=======
-                    let confirm_prompt =
-                        Confirm::new("Are you sure to wish to delete the Sync Service?")
-                            .with_placeholder("N")
-                            .with_default(false);
->>>>>>> 2d9bf95b
+                    )
+                    .with_placeholder("N")
+                    .with_default(false);
                     let confirmation = prompt_user(confirm_prompt);
                     if confirmation.is_some() && confirmation.unwrap() == true {
                         println!("Deleting Sync Service...");
